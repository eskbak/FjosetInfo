--- conflicted
+++ resolved
@@ -75,19 +75,9 @@
 .idea/
 *.iml
 
-<<<<<<< HEAD
 # Local storage
 settings.json
 birthdays.json
 known-devices.json
 notifications.json
-/avatars/
-=======
-# Local data files (admin-managed)
-birthdays.json
-known-devices.json
-notifications.json
-
-# Local avatars folder (admin-managed)
-avatars/
->>>>>>> c5cd545f
+/avatars/